--- conflicted
+++ resolved
@@ -925,11 +925,9 @@
     pid: Sequence used as anchor to find the correspondent position, it should be present in both source and target sequence object
     position: The postion in the pid wherethe user wants to find the correspondet position in the target sequence objct
     """
-<<<<<<< HEAD
     from Bio import pairwise2
     import pandas as pd
-=======
->>>>>>> 950d5900
+
     source =  seqobj_source.df.query('id == @pid').sequence.iloc[0].replace('-', '')
     target =  seqobj_target.df.query('id == @pid').sequence.iloc[0].replace('-','')
     aln = pairwise2.align.globalxx(source, target)[0]
@@ -938,7 +936,6 @@
     d = {'seq': list(source), 'trimmed' :list(target)}
     aln_df = pd.DataFrame(data=d).reset_index().rename({'index': 'pos'}, axis=1).query('trimmed != "-"').reset_index(drop=True)
     return int(aln_df.query('pos ==@position -1').index[0]) +1
-<<<<<<< HEAD
 
 
 def read_predicted_topologies(file):
@@ -966,5 +963,3 @@
     aln.con = aln.add_consensus().df.iloc[0:4,0:2].rename({'sequence': 'aln_top'}, axis=1)
     aln.topology = pd.concat([aln.con,aln.df[['id', 'aln_top']]]).reset_index(drop=True)
     return aln
-=======
->>>>>>> 950d5900
