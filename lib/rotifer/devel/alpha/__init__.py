<<<<<<< HEAD
=======
# To import p.py file  as a module :
#from . import 

# To import the hello() function  into the alpha module :
#from p  import hello 
>>>>>>> 5d0f70a7
<|MERGE_RESOLUTION|>--- conflicted
+++ resolved
@@ -1,8 +1,5 @@
-<<<<<<< HEAD
-=======
 # To import p.py file  as a module :
 #from . import 
 
 # To import the hello() function  into the alpha module :
-#from p  import hello 
->>>>>>> 5d0f70a7
+#from p  import hello 