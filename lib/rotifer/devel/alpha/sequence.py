class sequence:
    import pandas as pd
    from Bio import SeqIO
    from io import StringIO

    def __init__(self,file_path, seq_type = 'fasta', input_is_text=False, freq_table=True):
        import pandas as pd
        from Bio import SeqIO
        from io import StringIO
        '''
        Function that uses the SeqIO parser to transform sequences from multiples
        format  in  in a pandas DataFrame
        '''
        id_list, seq_list = [], []
        if input_is_text:
            fasta_sequences = SeqIO.parse(StringIO(file_path), seq_type)
        else:
            fasta_sequences = SeqIO.parse(file_path, seq_type)
        for fasta in fasta_sequences:
            id_list.append(fasta.id)
            seq_list.append(str(fasta.seq))
        data = {'id': id_list, 'sequence': seq_list}
        df = pd.DataFrame(data=data)
        df['len'] = df.sequence.str.replace('-', '').str.len()
        self.df = df
        self.file_path = file_path
        self.input_type = seq_type
        self._fromText = input_is_text
        if freq_table:
            self.freq_table = self._aln_freq_df(by_type=True)

    def filter_df(
        self,
        by=None,
        lower_limit=0,
        upper_limit=0,
        id_list=[],
        reg_ex=None
    ):

        '''
        Function to filter the df aligment
        '''
        from copy import copy, deepcopy
        import pandas as pd
        result = deepcopy(self)
        if by == 'id_list':
            result.df =  result.df.query('id in @id_list')
            return result
        elif by == 'size':
            result.df =  result.df.query('len >= @lower_limit and len <= @upper_limit')
            return result

        elif reg_ex:
            result.df = result.df.query('sequence.str.replace("-", "").str.contains(@reg_ex, regex=True)')
            return result

    def slice_sequence(self, position, query=False):
        from copy import copy, deepcopy
        import pandas as pd
        result = deepcopy(self)
        '''
        Slice the aligment by a given pair of cordinates a tuple (start and end coordinates)
        If a query is given it will slice the aligment based on the position the query cordinantes 
        on the aliment
        '''
        if not query:
            result.df.sequence = result.df.sequence.str.slice(position[0], position[1])
            result.df['len'] = result.df.sequence.str.replace('-', '').str.len()
            return result
        if query:
            cord = pd.Series(list(result.df[result.df.id == query].sequence.values[0])).where(
                lambda x: x != '-'
            ).dropna().reset_index().rename(
                {'index':'maped_position'}, axis=1
            ).loc[position[0]:position[1]-1].maped_position.describe()
            result.df.sequence = result.df.sequence.str.split('', expand=True).loc[:, cord['min']   :cord['max']+1].values.sum(axis=1)
            result.df['len'] = result.df.sequence.str.replace('-', '').str.len()
            return result

    def to_hist(self,column = 'len', bins=10):
        import pandas as pd
        from ascii_graph import Pyasciigraph
        print(f'Total proteins: {len(self.df)}')
        a = self.df['len'].value_counts().to_frame().reset_index()
        a = a.sort_values('index')
        a['raw_bin'] = pd.cut(a['index'],bins,precision=0)
        a['bin'] = a.raw_bin.apply(lambda x : '{} - {}'.format(int(x.left),int(x.right)))
        test = a.groupby('bin').agg({'len':'sum'}).reset_index().apply(tuple, axis=1)
        graph = Pyasciigraph()
        for line in  graph.graph('count \t sequence size', test):
            print(line)

    def order_df(self, by='size', tree_file='tree_file'):
        from copy import copy, deepcopy
        import pandas as pd
        result = deepcopy(self)

        if by == 'tree':
            tree = Tree(tree_file)
            leaves_name = [x.name for x in tree.get_leaves()]
            leaves_name = [x.strip("'") for x in leaves_name] 
            to = pd.DataFrame(leaves_name,columns=['ID'])
            result.df = to.merge(result.df)
            return  result

        elif by == 'file':
            to =pd.read_csv(order_file, names=['ID'])
            result.df =   to.merge(result.df)
            return  result

        elif by == 'size':
            result.df =  result.df.sort_values('len', ascending=False)
            return  result

        elif by == 'name':
            result.df =  result.df.sort_values('ID', ascending=True, inplace=True)
            return  result


    def add_hhpred(self, hhpred_file = 'hhpred_file', hhpred_id = ''):
        import re
        from copy import copy, deepcopy
        import pandas as pd
        '''
        Parser HHPRED file and add the result to a sequence df
        '''
        with open(hhpred_file, 'r') as f:
            texto = f.read()

        result = deepcopy(self)
        match = re.findall(f'No {hhpred_id}(.+?)No ', texto, re.DOTALL)[0].strip()
        target = re.findall('T Consensus.*?\nT\s(.*?)\s',match, re.MULTILINE)[0]
        query = re.findall('Q ss_pred.*?\nQ\s(.*?)\s',match, re.MULTILINE)[0]
        T_con = ''.join(re.findall('T Consensus.*?\d (.*?)\s*\d',match,  re.MULTILINE))
        sequence_target = ''.join(re.findall(f'T\s+{target}.*?\d (.*?)\s*\d',match,  re.MULTILINE))
        sequence_query = ''.join(re.findall(f'Q\s+{query}.*?\d (.*?)\s*\d',match,  re.MULTILINE))
        T_ss_pred = ''.join(re.findall('T ss_pred\s+(.*?)$',match,  re.MULTILINE))
        T_ss_dssp = ''.join(re.findall('T ss_dssp\s+(.*?)$',match,  re.MULTILINE))
        Q_ss_pred = ''.join(re.findall('Q ss_pred\s+(.*?)$',match,  re.MULTILINE))
        Q_con = ''.join(re.findall('Q Consensus.*?\d (.*?)\s*\d',match,  re.MULTILINE))
        structure_df = pd.DataFrame({'query':list(sequence_query), 'query_pred': list(Q_ss_pred), 'target':list(sequence_target), 'ss':list(T_ss_dssp)})
        # join aln to hhpred results
        aln = pd.Series(list(result.df.query('id == @query').sequence.iloc[0])).where(lambda x : x!='-').dropna().reset_index().rename({'index':'position', 0:'sequence'}, axis=1)
        s_aln = ''.join(aln.sequence).find(''.join(structure_df['query'].where(lambda x : x !='-').dropna()))
        e_aln = s_aln + len(''.join(structure_df['query'].where(lambda x : x !='-').dropna())) -1
        aln.loc[s_aln : e_aln , 'dssp'] = structure_df[structure_df['query'] != '-'].ss.to_list()
        aln.loc[s_aln : e_aln , 'sspred'] = structure_df[structure_df['query'] != '-'].query_pred.to_list()
        aln.loc[s_aln : e_aln , target] = structure_df[structure_df['query'] != '-'].target.to_list()
        aln = pd.Series(list(result.df.iloc[0].sequence)).to_frame().join(aln.set_index('position', drop=True)).fillna('-')
        aln = aln.T.apply(lambda x: ''.join(list(x)), axis=1).reset_index().rename({'index': 'id', 0: 'sequence'}, axis=1) 
        result.df =  pd.concat([aln,result.df]).iloc[2:].reset_index(drop=True)

        return result

    def add_pdb_to_aln(self, pdb_name, pdb_file=None, chain_id='A'):
        from Bio.PDB import PDBParser
        from Bio.PDB.DSSP import DSSP
        from Bio import pairwise2
        import Bio.PDB.PDBList as PDBList
        from pathlib import Path
        import pandas as pd
        from copy import copy, deepcopy

        result = deepcopy(self)
        pdb_name = pdb_name.lower()
        a = PDBList(verbose=False)
        if not pdb_file:
            pdb = a.retrieve_pdb_file(pdb_code=pdb_name, file_format='pdb', pdir='./')
            p = Path(pdb)
            p.rename(p.with_suffix('.pdb'))
            pdb = pdb.replace('ent', 'pdb')
        else:
            pdb = pdb_file

        p = PDBParser()
        structure = p.get_structure(pdb_name, pdb)
        model = structure[0]
        dssp = DSSP(model, pdb)
        dssp_to_abc = {"I" : "C",
                   "S" : "C",
                   "H" : "H",
                   "E" : "E",
                   "G" : "C",
                   "B" : "E",
                   "T" : "C",
                   "C" : "C"}
        a_keys = list(dssp.keys())
        select_chain = [x for x in a_keys if x[0] == chain_id]
        l =  [dssp[select_chain[x]] for x in range(len(select_chain))]
        df1 = pd.DataFrame(data={'position':[x[0] for x in l],'aa': [x[1] for x in l],'structure':  [x[2] for x in l]})
        df1.structure = df1.structure.map(dssp_to_abc).fillna('-')
        # Search for pdb sequence in the aligment
        pdb_index = result.df[result.df.id.str.contains(pdb_name, case=False)].index[0]
        pdb_sequence = pd.Series(list(result.df.sequence[pdb_index])).where(lambda x: x !='-').dropna().rename('ung').to_frame()
        pdb_in_aln = result.df.loc[pdb_index].sequence.replace('-', '')
        pdb_from_pdb = ''.join(df1.aa.to_list())
        ali = pairwise2.align.localxx(pdb_in_aln, pdb_from_pdb)[0]
        ss_df = pd.Series(list(ali.seqB)).where(lambda x : x != '-').dropna().to_frame()
        ss_df['structure'] = df1.structure.to_list()
        pdb_df = pd.Series(list(ali.seqA)).rename('seq').to_frame().join(ss_df['structure']).fillna('-').query(' seq != "-"')
        to = pd.Series(list(result.df.loc[pdb_index].sequence)).where(lambda x: x !='-').dropna().rename('ung').to_frame()
        to['structure'] = pdb_df.structure.to_list()
        pdbn = f'ss_from:{pdb_name}_{chain_id}'
        pdbss = ''.join(pd.Series(list(result.df.loc[pdb_index].sequence)).to_frame().join(to).fillna('-').structure.to_list())
        result.df =  pd.concat([pd.DataFrame([[pdbn,pdbss]], columns=['id', 'sequence']),self.df])
        return result

    def to_color(self, color='fg', scale=True):
        import pandas as pd
        '''
        Function to output the aligment colored by residues characteristics:
            '''
        df = self.df.copy()
        scale_size = len(df['sequence'].values[0])
        scale_dot = ''
        scale_number = ''
        scale_bar = ''
        for x in range(0, scale_size):
            if x == 0:
                scale_number = str(1)
                scale_bar += '|'
                scale_dot += '.'
            if x % 10 == 0:
                scale_number =scale_number[:-1]
                scale_number += str(x)
                scale_number += ' '*(10-len(str(x+1)))
                scale_number += ' '
                scale_bar = scale_bar [:-1]
                scale_bar += '|'
                scale_bar += ' '
                scale_dot += '.'
            else:
                scale_dot += '.'
                scale_bar += ' '

        def color_res(s, cs):
            if s in 'A I L M F W V'.split():
                return cs(s, 33)
            elif s in 'K R'.split():
                return cs(s, 124)
            elif s in 'E D'.split():
                return cs(s, 127)
            elif s in 'N Q S T'.split():
                return cs(s, 34)
            elif s  == 'C':
                return cs(s, 168)
            elif s == 'G':
                return cs(s, 166)
            elif s == 'P':
                return cs(s, 178)
            elif s in 'H Y'.split():
                return cs(s, 37)
            else:
                 return s

        def color_bg(s, color = ''):
            '''
            s: String
            '''
            if color:
                color = f'48;5;{color}'
            return f'\033[{color}m{s}\033[m'

        def color_fg(s, color = ''):
            if color:
                color = f'38;5;{color}'
            return f'\033[{color}m{s}\033[m'

        color_switch = {'background':color_bg,
                  'bg':color_bg,
                  'foreground': color_fg,
                  'fg': color_fg}

        df['colored'] = df['sequence'].map(lambda x: ''.join([color_res(y, color_switch[color]) for y in x]))
        
        if scale: 
            color_scaled = pd.concat([pd.Series([scale_number,scale_bar,scale_dot], index=['position', 'bar', 'dot']),df.set_index('id').colored]) 

            return color_scaled.str.ljust(color_scaled.str.len().max())
        else:
            return df.colored.str.ljust(df.colored.str.len().max())


    def _aln_freq_df(self, by_type=False):
        from copy import copy, deepcopy
        import pandas as pd
        result = deepcopy(self)
        freq_df = result.df.sequence.str.split('', expand=True).iloc[:,1:-1].apply(pd.value_counts).fillna(0).astype(int)/len(result.df)*100 
        freq_df.rename({'-':'gap','.':'gap','?':'X'}, inplace=True)
        if not by_type:
            return  freq_df
        
        aromatic = ['F','Y', 'W', 'H']
        alifatic = ['I','V','L']
        hydrophobic = alifatic + [ 'A', 'C', 'F', 'M', 'W', 'Y']
        positive = ['H', 'K', 'R']
        negative = [ 'D', 'E']
        charged = positive + negative
        polar = charged + ['Q', 'N', 'S', 'T','C']
        alcohol = ['S','T']
        tiny = ['G', 'A', 'S']
        small = tiny + [ 'V', 'T', 'D', 'N', 'P', 'C']
        big = ['K', 'F', 'I', 'L','M', 'Q', 'R', 'W', 'Y', 'E']
        all_aa = ['G','A','V','I','L','M','F','Y','W','H','C','P','K','R','D','E','Q','N','S','T']

        aa_type = [ aromatic, alifatic, hydrophobic, positive, negative, charged, polar, alcohol, tiny, small, big, all_aa]
        aa_type_names =  {'aromatic':[aromatic,'a'],
                         'alifatic':[alifatic,'l'],
                         'hydrophobic': [hydrophobic,'h'],
                         'positive':[positive,'+'], 
                         'negative':[negative,'-'],
                         'charged':[charged,'c'], 
                         'polar':[polar,'p'],
                         'alcohol':[alcohol,'o'],
                         'tiny':[tiny,'u'],
                         'small':[small,'s'],
                         'big':[big,'b'],
                         'all_aa':[all_aa, '_']
                         }

        for x in aa_type_names.keys():
            freq_df = pd.concat([freq_df,pd.DataFrame({aa_type_names[x][1]:freq_df.loc[aa_type_names[x][0]].sum()}).T])
        #freq_df = pd.concat([freq_df,pd.DataFrame(columns=freq_df.columns, index=['.']).fillna(101)])
        return freq_df

    def consensus(self, cons):
        from copy import copy, deepcopy
        import pandas as pd
        '''
        Generate consensus lines for the alignment object
        '''

        # Ranking of amino acid categories
        aa_type_dict =  {'a': 6,
            'l':4,
            'h':8,
            '+':3,
            '-':1,
            'c':7,
            'p':10,
            'o':0,
            'u':5,
            's':9,
            'b':11,
            '_':12,
            '.':13,
            'gap':14
        }

        # Copying frequency table and building consensus
        result = deepcopy(self).freq_table
        result.rename({'gap':'.'}, inplace=True)
        result = pd.concat([result, pd.DataFrame(columns=result.columns, index=['.']).fillna(101)])
        freq = result.melt(ignore_index=False).reset_index().rename({'index':'aa', 'variable':'position', 'value':'freq'}, axis=1)
        freq['ranking'] = freq.aa.map(aa_type_dict)
        freq = freq.sort_values(['position', 'ranking'], na_position='first').query(f'freq >={cons}').drop_duplicates(subset='position')

        return ''.join(freq.aa.to_list())

    def add_consensus(self, consensus=(50, 60, 70, 80, 90)):
        from copy import copy, deepcopy
        import pandas as pd
        result = deepcopy(self)
        for x in consensus:
            cx = self.consensus(x)
            result.df = pd.concat([pd.DataFrame([[x,cx]], columns=['id', 'sequence']),result.df])
        return result

    def to_file(self, file_path=None, out_format='fasta'):
        from Bio import SeqIO
        from Bio.SeqRecord import SeqRecord
        from Bio.Seq import Seq
        return SeqIO.write([ SeqRecord(id=x[0], seq=Seq(x[1])) for x in self.df.values ], file_path, out_format)
    
    def to_string(self, out_format='fasta'):
        from Bio import SeqIO
        from Bio.SeqRecord import SeqRecord
        from Bio.Seq import Seq
        from io import StringIO
        sio = StringIO("")
        SeqIO.write([ SeqRecord(id=x[0], seq=Seq(x[1])) for x in self.df.values ], sio, out_format)
        return sio.getvalue()

    def view(self, color=True):
        from IPython.core.page import page
        if color:
            page(self.to_color().__repr__())
        else:
            page(self.df.set_index('id').sequence.__repr__())
            
    def realign(self,fast=False, cpu=10):
        from subprocess import Popen, PIPE, STDOUT
        seq_string = self.to_string().encode()
        if fast:
            child = Popen(f'cat|mafft  --thread {cpu} -' , stdin=PIPE, stdout=PIPE,shell=True).communicate(input=seq_string)
        else:
            child = Popen(f'cat|mafft  --maxiterate 1000 --localpair --thread {cpu} -' , stdin=PIPE, stdout=PIPE,shell=True).communicate(input=seq_string)
<<<<<<< HEAD
=======
    
>>>>>>> dd754873
        return child[0].decode("utf-8")
<|MERGE_RESOLUTION|>--- conflicted
+++ resolved
@@ -396,8 +396,4 @@
             child = Popen(f'cat|mafft  --thread {cpu} -' , stdin=PIPE, stdout=PIPE,shell=True).communicate(input=seq_string)
         else:
             child = Popen(f'cat|mafft  --maxiterate 1000 --localpair --thread {cpu} -' , stdin=PIPE, stdout=PIPE,shell=True).communicate(input=seq_string)
-<<<<<<< HEAD
-=======
-    
->>>>>>> dd754873
-        return child[0].decode("utf-8")
+        return child[0].decode("utf-8")